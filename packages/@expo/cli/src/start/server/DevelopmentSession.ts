--- conflicted
+++ resolved
@@ -45,26 +45,18 @@
     runtime: 'native' | 'web';
   }): Promise<void> {
     if (APISettings.isOffline) {
-<<<<<<< HEAD
       debug('Development session will not ping because the server is offline.');
-      this.stop();
-=======
       this.stopNotifying();
->>>>>>> c4dcb435
       return;
     }
 
     const deviceIds = await this.getDeviceInstallationIdsAsync();
 
     if (!(await isAuthenticatedAsync()) && !deviceIds?.length) {
-<<<<<<< HEAD
       debug(
         'Development session will not ping because the user is not authenticated and there are no devices.'
       );
-      this.stop();
-=======
       this.stopNotifying();
->>>>>>> c4dcb435
       return;
     }
 
